--- conflicted
+++ resolved
@@ -1,8 +1,5 @@
 [workspace]
-<<<<<<< HEAD
 members = [ "librad", "rad2", "radicle-keystore", "radicle-tracker" ]
-=======
-members = [ "librad", "rad2", "radicle-keystore" ]
 
 [patch.crates-io]
 # Ed25519 support for rustls
@@ -11,5 +8,4 @@
 # our version.
 #
 # See https://github.com/ctz/rustls/pull/340
-rustls = { git = "https://github.com/kim/rustls", rev = "558405ac3c229947ca17b9285d60368ce67835ce" }
->>>>>>> cb778e7b
+rustls = { git = "https://github.com/kim/rustls", rev = "558405ac3c229947ca17b9285d60368ce67835ce" }