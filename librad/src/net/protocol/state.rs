--- conflicted
+++ resolved
@@ -43,12 +43,7 @@
     pub local_id: PeerId,
     pub endpoint: Endpoint,
     pub membership: membership::Hpv<Pcg64Mcg, SocketAddr>,
-<<<<<<< HEAD
-    pub replication: Replication,
     pub gossip: broadcast::State<Storage<S>, ()>,
-=======
-    pub storage: Storage<S>,
->>>>>>> 7cc5811a
     pub phone: TinCans,
     pub config: StateConfig,
     pub caches: cache::Caches,
