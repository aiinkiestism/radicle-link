[package]
name = "radicle-link-test"
description = "Common testing utilities"
version = "0.1.0"
authors = ["The Radicle Team <dev@radicle.xyz>"]
edition = "2018"
license = "GPL-3.0-or-later"

[lib]
test = true

[dependencies]
assert_matches = "1"
anyhow = "1"
async-stream = "0.3"
async-trait = "0"
env_logger = "0"
either = "1"
futures = ">= 0.3"
futures_codec = "0.4"
futures-await-test = "0"
<<<<<<< HEAD
futures_ringbuf = "0"
=======
futures_ringbuf = "<= 0.3.0"
>>>>>>> e9914172
futures-timer = "3.0"
kv = "0.22"
lazy_static = "1"
log = "0.4"
minicbor = ">= 0.6, 0"
multibase = "0.9"
multihash = "0.11"
nonempty = "0.6"
nonzero_ext = "0.2"
pretty_assertions = "0"
proptest = "0"
radicle-keystore = "0"
regex = "1.3"
serde = "1"
serde_json = "1"
sha-1 = "0.9"
sized-vec = "0.3"
tempfile = "3"
typenum = "1.13"
tokio = "1.1"
tracing = ">= 0.1"
tracing-subscriber = ">= 0.2"
unicode-normalization = "0.1"
url = "2.1"
webpki = "0.21"

[dependencies.git2]
version = "0.13"
default-features = false
features = []

[dependencies.librad]
path = "../librad"

[dependencies.radicle-daemon]
path = "../daemon"

[dependencies.radicle-git-ext]
path = "../git-ext"

[dependencies.radicle-git-helpers]
path = "../git-helpers"

[dependencies.rand]
version = "0.7"
features = [ "small_rng" ]

# Note: this MUST always match the exact patch version `quinn` uses
[dependencies.rustls]
version  = "0.19"
features = ["logging", "dangerous_configuration"]

[dependencies.zeroize]
version = "1.1"
features = ["zeroize_derive"]

[[bin]]
name = "git-remote-rad"
path = "../git-helpers/src/bin/remote/main.rs"
doc = false<|MERGE_RESOLUTION|>--- conflicted
+++ resolved
@@ -19,11 +19,7 @@
 futures = ">= 0.3"
 futures_codec = "0.4"
 futures-await-test = "0"
-<<<<<<< HEAD
-futures_ringbuf = "0"
-=======
 futures_ringbuf = "<= 0.3.0"
->>>>>>> e9914172
 futures-timer = "3.0"
 kv = "0.22"
 lazy_static = "1"
